--- conflicted
+++ resolved
@@ -7,21 +7,11 @@
         'cross-fetch',
         'crypto',
         'events',
-<<<<<<< HEAD
-=======
-        'jxt',
->>>>>>> 7a784552
         'punycode',
         'sdp',
         'stream',
         'tslib',
-<<<<<<< HEAD
         'ws'
-=======
-        'uuid',
-        'ws',
-        'wildemitter'
->>>>>>> 7a784552
     ],
     input: 'dist/es/index.js',
     output: {
