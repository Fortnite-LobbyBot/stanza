--- conflicted
+++ resolved
@@ -53,14 +53,9 @@
 -   [JXT: JSON/XML Translation](docs/jxt/README.md)
 -   [Supported XEP Formats](docs/Supported_XEP_Formats.md)
 -   [Creating Plugins](docs/Create_Plugin.md)
-<<<<<<< HEAD
--   [Using PubSub](docs/Using_PubSub.md)
--   [Using with React Native](docs/React_Native.md)
-=======
 -   [Using with React Native](docs/React_Native.md)
 -   [Using PubSub](docs/Using_Pubsub.md)
 -   [Using Stream Management](docs/Using_Stream_Management.md)
->>>>>>> c1e58ff2
 
 ## Discussion
 
