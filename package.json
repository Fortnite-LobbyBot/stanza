{
    "name": "stanza",
    "description": "Modern XMPP in the browser, with a JSON API",
    "version": "11.2.2",
    "author": "Lance Stout <lancestout@gmail.com>",
    "stanzajs_env_mappings": {
        "browser": {
            "./dist/es/lib/async/index.js": "./dist/es/lib/async/index-browser.js",
            "./dist/es/lib/crypto/index.js": "./dist/es/lib/crypto/index-browser.js",
            "./dist/es/lib/fetch/index.js": "./dist/es/lib/fetch/index-browser.js",
            "./dist/es/lib/ws/index.js": "./dist/es/lib/ws/index-browser.js"
        },
        "react-native": {
            "./dist/es/lib/async/index.js": "./dist/es/lib/async/index-browser.js",
            "./dist/es/lib/crypto/index.js": "./dist/es/lib/crypto/index-react-native.js",
            "./dist/es/lib/fetch/index.js": "./dist/es/lib/fetch/index-browser.js",
            "./dist/es/lib/ws/index.js": "./dist/es/lib/ws/index-browser.js"
        }
    },
    "bugs": "https://github.com/legastero/stanza.io/issues",
    "contributors": [
        "Philipp Hancke <fippo@andyet.net>",
        "Steven Lloyd Watkin <lloyd@evilprofessor.co.uk>"
    ],
    "dependencies": {
        "@types/async": "^2.4.0",
        "@types/node": "^11.13.6",
        "@types/readable-stream": "^2.3.1",
        "@types/ws": "^6.0.1",
        "async": "^2.6.2",
        "async-es": "^2.6.2",
        "cross-fetch": "^3.0.2",
<<<<<<< HEAD
=======
        "jxt": "^4.0.2",
>>>>>>> a2f8dead
        "punycode": "^2.1.1",
        "react-native-randombytes": "^3.5.2",
        "readable-stream": "^3.3.0",
        "sdp": "^2.9.0",
        "tslib": "^1.9.3",
        "ws": "^6.1.2"
    },
    "devDependencies": {
        "husky": "^2.1.0",
        "nyc": "^14.0.0",
        "prettier": "^1.14.3",
        "pretty-quick": "^1.8.0",
        "rimraf": "^2.6.2",
        "rollup": "^1.0.0",
        "rollup-plugin-node-resolve": "^4.0.0",
        "tap-spec": "^5.0.0",
        "tape": "^4.8.0",
        "ts-node": "^8.0.3",
        "tslint": "^5.14.0",
        "typescript": "^3.4.1",
        "webpack": "^4.25.0",
        "webpack-bundle-analyzer": "^3.0.3",
        "webpack-cli": "^3.1.2"
    },
    "homepage": "https://stanzajs.org",
    "husky": {
        "hooks": {
            "pre-commit": "pretty-quick --stage && npm run lint && npm test"
        }
    },
    "keywords": [
        "jingle",
        "stanza",
        "stanza.io",
        "xmpp"
    ],
    "license": "MIT",
    "main": "./dist/cjs/index.js",
    "nyc": {
        "extension": [
            ".ts"
        ],
        "include": [
            "src/**/*.ts"
        ],
        "exclude": [
            "**/*.d.ts"
        ],
        "reporter": [
            "html"
        ],
        "all": true
    },
    "prettier": {
        "tabWidth": 4,
        "printWidth": 100,
        "semi": true,
        "singleQuote": true
    },
    "private": true,
    "repository": {
        "type": "git",
        "url": "https://github.com/legastero/stanza.io.git"
    },
    "scripts": {
        "build": "node scripts/build",
        "clean": "rimraf dist",
        "compile": "tsc -p .",
        "compile:module": "tsc -p . --outDir ./dist/es --target es2015 --module es2015",
        "compile:rollup": "rollup -c rollup.config.js",
        "compile:rollup-browser": "rollup -c rollup-browser.config.js",
        "compile:rollup-react-native": "rollup -c rollup-react-native.config.js",
        "compile:webpack": "webpack --mode production",
        "lint": "tslint -p .",
        "test": "nyc ts-node --files test/index.js | tap-spec && nyc report --reporter=text",
        "validate": "npm ls"
    }
}<|MERGE_RESOLUTION|>--- conflicted
+++ resolved
@@ -30,10 +30,6 @@
         "async": "^2.6.2",
         "async-es": "^2.6.2",
         "cross-fetch": "^3.0.2",
-<<<<<<< HEAD
-=======
-        "jxt": "^4.0.2",
->>>>>>> a2f8dead
         "punycode": "^2.1.1",
         "react-native-randombytes": "^3.5.2",
         "readable-stream": "^3.3.0",
