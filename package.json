--- conflicted
+++ resolved
@@ -3,30 +3,19 @@
     "description": "Modern XMPP in the browser, with a JSON API",
     "version": "11.2.2",
     "author": "Lance Stout <lancestout@gmail.com>",
-<<<<<<< HEAD
-    "browser": {
-        "ws": false,
-        "stream": "readable-stream",
-        "./dist/es/lib/async/index.js": "./dist/es/lib/async/index-browser.js",
-        "./dist/es/lib/crypto/index.js": "./dist/es/lib/crypto/index-browser.js",
-        "./dist/es/lib/fetch/index.js": "./dist/es/lib/fetch/index-browser.js"
-=======
     "stanzajs_env_mappings": {
         "browser": {
             "./dist/es/lib/async/index.js": "./dist/es/lib/async/index-browser.js",
             "./dist/es/lib/crypto/index.js": "./dist/es/lib/crypto/index-browser.js",
             "./dist/es/lib/fetch/index.js": "./dist/es/lib/fetch/index-browser.js",
-            "./dist/es/lib/stringprep/index.js": "./dist/es/lib/stringprep/index-browser.js",
             "./dist/es/lib/ws/index.js": "./dist/es/lib/ws/index-browser.js"
         },
         "react-native": {
             "./dist/es/lib/async/index.js": "./dist/es/lib/async/index-browser.js",
             "./dist/es/lib/crypto/index.js": "./dist/es/lib/crypto/index-react-native.js",
             "./dist/es/lib/fetch/index.js": "./dist/es/lib/fetch/index-browser.js",
-            "./dist/es/lib/stringprep/index.js": "./dist/es/lib/stringprep/index-browser.js",
             "./dist/es/lib/ws/index.js": "./dist/es/lib/ws/index-browser.js"
         }
->>>>>>> afaff304
     },
     "bugs": "https://github.com/legastero/stanza.io/issues",
     "contributors": [
@@ -41,13 +30,9 @@
         "async": "^2.6.2",
         "async-es": "^2.6.2",
         "cross-fetch": "^3.0.2",
-<<<<<<< HEAD
-=======
-        "jxt": "^4.0.0",
         "punycode": "^2.1.1",
         "react-native-randombytes": "^3.5.2",
         "readable-stream": "^2.3.6",
->>>>>>> afaff304
         "sdp": "^2.9.0",
         "tslib": "^1.9.3",
         "ws": "^6.1.2"
