import { Agent } from '../';
import * as JID from '../JID';
import {
    NS_ATTENTION_0,
    NS_CHAT_MARKERS_0,
    NS_CHAT_STATES,
    NS_CORRECTION_0,
    NS_RECEIPTS,
    NS_RTT_0
} from '../Namespaces';
import {
    CarbonMessage,
    DataForm,
    Message,
    MessageReceipt,
    ReceivedMessage,
    RTT
} from '../protocol';

declare module '../' {
    export interface Agent {
        getAttention(jid: string, opts?: Partial<Message>): void;
        enableCarbons(): Promise<void>;
        disableCarbons(): Promise<void>;
        markReceived(msg: Message): void;
        markDisplayed(msg: Message): void;
        markAcknowledged(msg: Message): void;
        sendMarker(msg: Message, marker: ChatMarkerLabel, force?: boolean): void;
    }

    export interface AgentConfig {
        /**
         * Send Chat Markers
         *
         * When enabled, message display markers will automatically be sent when requested.
         *
         * @default true
         */
        chatMarkers?: boolean;

        /**
         * Chat Markers Use Stanza ID
         *
         * When enabled, chat markers for MUC messages will use the stanza ID stamped by the MUC,
         * if one is present.
         *
         * This option is intended to allow interop with some servers that stamp stanza IDs, but
         * also still rely on the plain message ID for tracking marker states.
         *
         * @default true
         */
        groupchatMarkersUseStanzaID?: boolean;

        /**
         * Send Message Delivery Receipts
         *
         * When enabled, message receipts will automatically be sent when requested.
         *
         * @default true
         */
        sendReceipts?: boolean;

        /**
         * Send Message Delivery Receipts in MUCs
         *
         * When enabled (in addition to enabling `sendReceipts`), message receipts will automatically
         * be sent when requested in a MUC room.
         *
         * @default true
         */
        sendMUCReceipts?: boolean;
    }

    export interface AgentEvents {
        attention: ReceivedMessage;
        'carbon:received': ReceivedCarbon;
        'carbon:sent': SentCarbon;
        'chat:state': ChatStateMessage;
        dataform: FormsMessage;
        'marker:acknowledged': ReceivedMessage;
        'marker:displayed': ReceivedMessage;
        'marker:received': ReceivedMessage;
        receipt: ReceiptMessage;
        replace: CorrectionMessage;
        rtt: RTTMessage;
    }
}

export type ReceivedCarbon = ReceivedMessage & {
    carbon: CarbonMessage & { type: 'received' };
};
export type SentCarbon = ReceivedMessage & {
    carbon: CarbonMessage & { type: 'sent' };
};
export type ChatStateMessage = ReceivedMessage & {
    chatState: ReceivedMessage['chatState'];
};
export type ReceiptMessage = ReceivedMessage & {
    receipt: MessageReceipt;
};
export type CorrectionMessage = ReceivedMessage & {
    replace: ReceivedMessage['replace'];
};
export type RTTMessage = Message & { rtt: RTT };
export type FormsMessage = ReceivedMessage & {
    forms: DataForm[];
};

type ChatMarkerLabel = 'markable' | 'received' | 'displayed' | 'acknowledged';

const ACK_TYPES = new Set(['chat', 'groupchat', 'headline', 'normal']);
const ALLOWED_CHAT_STATE_TYPES = new Set(['chat', 'groupchat', 'normal']);
const MARKER_RANK = new Map<ChatMarkerLabel, number>([
    ['markable', 0],
    ['received', 1],
    ['displayed', 2],
    ['acknowledged', 3]
]);

const isReceivedCarbon = (msg: Message): msg is ReceivedCarbon =>
    !!msg.carbon && msg.carbon.type === 'received';
const isSentCarbon = (msg: Message): msg is SentCarbon =>
    !!msg.carbon && msg.carbon.type === 'sent';
const isChatState = (msg: Message): msg is ChatStateMessage => !!msg.chatState;
const isReceiptRequest = (msg: ReceivedMessage): msg is ReceiptMessage =>
    !!msg.receipt && msg.receipt.type === 'request' && ACK_TYPES.has(msg.type ?? 'normal');
const hasRTT = (msg: Message): msg is RTTMessage => !!msg.rtt;
const isCorrection = (msg: ReceivedMessage): msg is CorrectionMessage => !!msg.replace;
const isMarkable = (msg: Message, marker: ChatMarkerLabel) =>
    msg.marker &&
    (MARKER_RANK.get(msg.marker.type)! < MARKER_RANK.get(marker)! ||
        msg.marker?.type === 'markable');
const isFormsMessage = (msg: ReceivedMessage): msg is FormsMessage =>
    !!msg.forms && msg.forms.length > 0;

async function toggleCarbons(client: Agent, action: 'enable' | 'disable') {
    await client.sendIQ({
        carbons: {
            action
        },
        type: 'set'
    });
}

export default function (client: Agent) {
    client.disco.addFeature(NS_ATTENTION_0);
    client.disco.addFeature(NS_CHAT_MARKERS_0);
    client.disco.addFeature(NS_CHAT_STATES);
    client.disco.addFeature(NS_CORRECTION_0);
    client.disco.addFeature(NS_RECEIPTS);
    client.disco.addFeature(NS_RTT_0);

    client.enableCarbons = () => toggleCarbons(client, 'enable');
    client.disableCarbons = () => toggleCarbons(client, 'disable');
    client.markReceived = (msg: Message) => client.sendMarker(msg, 'received');
    client.markDisplayed = (msg: Message) => client.sendMarker(msg, 'displayed');
    client.markAcknowledged = (msg: Message) => client.sendMarker(msg, 'acknowledged');

    client.getAttention = (jid: string, opts: Partial<Message> = {}) => {
        return client.sendMessage({
            ...opts,
            requestingAttention: true,
            to: jid,
            type: 'headline'
        });
    };

    client.sendMarker = (msg: Message, marker: ChatMarkerLabel, force?: boolean): void => {
        if (!isMarkable(msg, marker) && !force) {
            return;
        }

        const useStanzaID = client.config.groupchatMarkersUseStanzaID !== false;

        let id = msg.id;
        if (msg.type === 'groupchat' && msg.stanzaIds && useStanzaID) {
            const mucStanzaId = msg.stanzaIds.find(s => JID.equalBare(s.by, msg.from));
            if (mucStanzaId) {
                id = mucStanzaId.id;
            }
        }

        client.sendMessage({
            marker: {
                id,
                type: marker
            },
            to: msg.type === 'groupchat' ? JID.toBare(msg.from) : msg.from,
            type: msg.type
        });
    };

    client.on('message', msg => {
        if (msg.carbon && JID.equalBare(msg.from, client.jid)) {
            const forwardedMessage = msg.carbon.forward.message!;
            if (!forwardedMessage.delay) {
                forwardedMessage.delay = msg.carbon.forward.delay || {
                    timestamp: new Date(Date.now())
                };
            }
            if (isReceivedCarbon(msg)) {
                client.emit('carbon:received', msg);
                client.emit('message', forwardedMessage as ReceivedMessage);
            }
            if (isSentCarbon(msg)) {
                client.emit('carbon:sent', msg);
                client.emit('message:sent', forwardedMessage, true);
            }
        }
        if (isFormsMessage(msg)) {
            client.emit('dataform', msg);
        }
        if (msg.requestingAttention) {
            client.emit('attention', msg);
        }
        if (hasRTT(msg)) {
            client.emit('rtt', msg);
        }
        if (isCorrection(msg)) {
            client.emit('replace', msg);
        }
        if (isChatState(msg) && ALLOWED_CHAT_STATE_TYPES.has(msg.type || 'normal')) {
            client.emit('chat:state', msg);
        }

        const sendReceipts = client.config.sendReceipts !== false;
        const sendMUCReceipts = client.config.sendMUCReceipts !== false;
        const sendMarkers = client.config.chatMarkers !== false;
        const useStanzaID = client.config.groupchatMarkersUseStanzaID !== false;

        const isReceipt = isReceiptRequest(msg);
        const isReceivedMarkable = isMarkable(msg, 'received');

        const canSendReceipt =
            isReceipt && sendReceipts && (msg.type === 'groupchat' ? sendMUCReceipts : true);

        if (canSendReceipt || (sendMarkers && isReceivedMarkable)) {
            const to = msg.type === 'groupchat' ? JID.toBare(msg.from) : msg.from;
            let markerId = msg.id;
            if (msg.type === 'groupchat' && msg.stanzaIds && useStanzaID) {
                const mucStanzaId = msg.stanzaIds.find(s => JID.equalBare(s.by, msg.from));
                if (mucStanzaId) {
                    markerId = mucStanzaId.id;
                }
            }

            client.sendMessage({
<<<<<<< HEAD
                id: msg.id,
                receipt: canSendReceipt
                    ? {
                          id: msg.id,
                          type: 'received'
                      }
                    : undefined,
                marker:
                    sendMarkers && isReceivedMarkable
                        ? {
                              id: markerId,
                              type: 'received'
                          }
                        : undefined,
=======
                receipt: canSendReceipt ? {
                    id: msg.id,
                    type: 'received'
                } : undefined,
                marker: sendMarkers && isReceivedMarkable ? {
                    id: markerId,
                    type: 'received'
                } : undefined,
>>>>>>> b3b54ed4
                to,
                type: msg.type
            });
        }

        if (msg.receipt && msg.receipt.type === 'received') {
            client.emit('receipt', msg as ReceiptMessage);
        }
        if (msg.marker && msg.marker.type !== 'markable') {
            client.emit(`marker:${msg.marker.type}` as any, msg);
        }
    });
}<|MERGE_RESOLUTION|>--- conflicted
+++ resolved
@@ -245,8 +245,6 @@
             }
 
             client.sendMessage({
-<<<<<<< HEAD
-                id: msg.id,
                 receipt: canSendReceipt
                     ? {
                           id: msg.id,
@@ -260,16 +258,6 @@
                               type: 'received'
                           }
                         : undefined,
-=======
-                receipt: canSendReceipt ? {
-                    id: msg.id,
-                    type: 'received'
-                } : undefined,
-                marker: sendMarkers && isReceivedMarkable ? {
-                    id: markerId,
-                    type: 'received'
-                } : undefined,
->>>>>>> b3b54ed4
                 to,
                 type: msg.type
             });
